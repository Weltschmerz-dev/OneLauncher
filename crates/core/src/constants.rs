--- conflicted
+++ resolved
@@ -7,11 +7,7 @@
 /// The name of the launcher.
 pub const NAME: &str = "OneLauncher";
 /// The version of the launcher
-<<<<<<< HEAD
-pub const VERSION: &str = "0.1.0"; // todo: env
-=======
 pub const VERSION: &str = "1.0.0"; // todo: env
->>>>>>> 7b486a59
 
 // =========== Authentication ===========
 /// The Discord RPC client ID.
