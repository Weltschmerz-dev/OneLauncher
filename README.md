# OneLauncher

Rust-based Minecraft launcher utilizing Tauri, SolidJS, and Tailwind

## Project Structure

<<<<<<< HEAD
* [`apps/esktop`](./apps/desktop/) - Rust-based Minecraft launcher utilizing Tauri, SolidJS, and Tailwind.
* [`crates/core`](./crates/core/) - The core for our Minecraft launcher (platform agnostic), along with Rust-based utilities for other Polyfrost projects and interactions.
* [`apps/backend`](./backend/) - Our `actix-web` based API, accessible at <https://api.polyfrost.org>, with documentation on our [docs(docs)](https://contributing.polyfrost.org/api/).
=======
* [`apps/desktop`](./apps/desktop/) - Rust-based Minecraft launcher utilizing Tauri, SolidJS, and Tailwind.
* [`crates/core`](./crates/core/) - The core for our Minecraft launcher (platform agnostic), along with Rust-based utilities for other Polyfrost projects and interactions.
>>>>>>> 7b486a59
* [`testing`](./crates/testing/) - Testing playground for our Rust core, independant of Tauri.
* [`distribution`](./packages/distribution/) - Distribution utilties and meta files for the [`apps/desktop`](./apps/desktop/) app.<|MERGE_RESOLUTION|>--- conflicted
+++ resolved
@@ -4,13 +4,7 @@
 
 ## Project Structure
 
-<<<<<<< HEAD
-* [`apps/esktop`](./apps/desktop/) - Rust-based Minecraft launcher utilizing Tauri, SolidJS, and Tailwind.
-* [`crates/core`](./crates/core/) - The core for our Minecraft launcher (platform agnostic), along with Rust-based utilities for other Polyfrost projects and interactions.
-* [`apps/backend`](./backend/) - Our `actix-web` based API, accessible at <https://api.polyfrost.org>, with documentation on our [docs(docs)](https://contributing.polyfrost.org/api/).
-=======
 * [`apps/desktop`](./apps/desktop/) - Rust-based Minecraft launcher utilizing Tauri, SolidJS, and Tailwind.
 * [`crates/core`](./crates/core/) - The core for our Minecraft launcher (platform agnostic), along with Rust-based utilities for other Polyfrost projects and interactions.
->>>>>>> 7b486a59
 * [`testing`](./crates/testing/) - Testing playground for our Rust core, independant of Tauri.
 * [`distribution`](./packages/distribution/) - Distribution utilties and meta files for the [`apps/desktop`](./apps/desktop/) app.