[workspace]
resolver = "2"
members = [
  "crates/*",
  "apps/desktop/src-tauri",
]

[workspace.package]
license = "GPL-3.0-only"
edition = "2021"
repository = "https://github.com/Polyfrost/OneLauncher"
documentation = "https://docs.polyfrost.org/onelauncher"
readme = "README.md"
homepage = "https://polyfrost.org/projects/onelauncher"
authors = [
  "Polyfrost",
  "Polyfrost Contributors"
]
version = "1.0.0"

[workspace.dependencies]
# tauri uses latest crates.io beta channel (temporarily can use v2 and main branches if necessary)
tauri = { version = "=2.0.0-beta.24", features = [
  "rustls-tls",
  "tracing",
  "specta",
  "uuid"
] }
tauri-utils = { version = "=2.0.0-beta.19" }
tauri-build = { version = "=2.0.0-beta.19" }
tauri-codegen = { version = "=2.0.0-beta.19" }
tauri-macros = { version = "=2.0.0-beta.19" }
tauri-plugin = { version = "=2.0.0-beta.19" }
tauri-plugin-authenticator = { version = "2.0.0-beta" }
tauri-plugin-shell = { version = "2.0.0-beta" }
tauri-plugin-window-state = { version = "2.0.0-beta" }
tauri-plugin-single-instance = { version = "2.0.0-beta" }
tauri-plugin-clipboard-manager = { version = "2.1.0-beta" }
tauri-plugin-updater = { version = "2.0.0-beta", features = [ "rustls-tls" ] }

# rspc is updated on the v0.x branch
rspc = { version = "=0.2.0", features = [ "specta2" ] }
# specta is updated on the main branch
specta = { version = "=2.0.0-rc.12", features = [
  "chrono",
  "uuid",
  "serde",
  "serde_json",
  "function",
] }
# tauri-specta is updated via crates.io
tauri-specta = { version = "=2.0.0-rc.11", features = [
  "javascript",
  "typescript"
] }
# rspc-tauri2 is updated on the main branch
rspc-tauri2 = { version = "=0.0.1" }

# interpulse is updated on the main branch
interpulse = { version = "=1.0.0", features = [ "specta" ] }

# all other dependencies are updated to latest crates.io release channel
tracing = { version = "0.1" }
tracing-subscriber = { version = "0.3", features = [
  "chrono",
  "env-filter"
] }
tracing-error = { version = "0.2" }
tracing-appender = { version = "0.2" }
sentry = { version = "0.34", default-features = false, features = [
  "rustls",
  "reqwest",
  "backtrace",
  "panic",
  "anyhow",
  "debug-images"
] }

notify = { version = "6.1", default-features = false }
notify-debouncer-mini = { version = "0.4", default-features = false }

uuid = { version = "1.8", features = [
  "serde",
  "v4"
] }
tokio = { version = "1.38", features = [ "full" ] }
async-tungstenite = { version = "0.26", features = [
  "tokio-runtime",
  "tokio-rustls-native-certs"
] }
tokio-stream = { version = "0.1.15", features = [ "fs" ] }
serde = { version = "1.0", features = [ "derive" ] }
chrono = { version = "0.4", features = [ "serde" ] }
rand = { version = "0.8.5" }
byteorder = { version = "1.5.0" }
base64 = { version = "0.22" }
p256 = { version = "0.13.2", features = [ "ecdsa" ] }
reqwest = { version = "0.12", default-features = false, features = [
  "json",
  "stream",
  "multipart",
  "blocking",
  "rustls-tls-native-roots",
  "deflate",
  "gzip",
  "brotli"
] }
iota_stronghold = { version = "2.1" }
iota-crypto = { version = "0.23" }
zeroize = { version = "1.8", features = [ "zeroize_derive" ] }
quote = { version = "1.0" }
syn = { version = "2.0", features = [ "full" ] }
tempfile = { version = "3.10" }
dunce = { version = "1.0.4" }
serde_json = { version = "1.0" }
serde_ini = { version = "0.2" }
flate2 = { version = "1.0" }
tar = { version = "0.4" }
zip = { version = "0.6" }
thiserror = { version = "1.0" }
anyhow = { version = "1.0" }
dirs = { version = "5.0" }
open = { version = "5.1" }
discord-rich-presence = { version = "0.2" }
winreg = { version = "0.52" }
paste = { version = "1.0" }
dashmap = { version = "6.0", features = [ "serde" ] }
sha1_smol = { version = "1.0", features = [ "std" ] }
sha2 = { version = "0.10" }
bytes = { version = "1.6" }
lazy_static = { version = "1.4" }
indicatif = { version = "0.17" }
futures = { version = "0.3" }
async-recursion = { version = "1.1" }
async_zip = { version = "0.0.17", features = [ "full" ] }
regex = { version = "1.10" }
sysinfo = { version = "0.30" }
sys-info = { version = "0.9" }
whoami = { version = "1.5" }
cocoa = { version = "0.25" }
objc = { version = "0.2" }
<<<<<<< HEAD
webbrowser = { version = "1.0" }
url = { version = "2.5.2" }

[workspace.dependencies.prisma-client-rust]
git = "https://github.com/brendonovich/prisma-client-rust"
rev = "4f9ef9d38ca732162accff72b2eb684d2f120bab"
features = [
  "migrations",
  "specta",
  "sqlite",
  "sqlite-create-many",
  "rspc"
]
default-features = false

[workspace.dependencies.prisma-client-rust-cli]
git = "https://github.com/brendonovich/prisma-client-rust"
rev = "4f9ef9d38ca732162accff72b2eb684d2f120bab"
features = [
  "migrations",
  "specta",
  "sqlite",
  "sqlite-create-many",
  "rspc"
]
default-features = false

=======
>>>>>>> 646d8dc1
webbrowser = { version = "1.0" }
url = { version = "2.5.2" }

[workspace.dependencies.prisma-client-rust]
git = "https://github.com/brendonovich/prisma-client-rust"
rev = "4f9ef9d38ca732162accff72b2eb684d2f120bab"
features = [
  "migrations",
  "specta",
  "sqlite",
  "sqlite-create-many",
  "rspc"
]
default-features = false

[workspace.dependencies.prisma-client-rust-cli]
git = "https://github.com/brendonovich/prisma-client-rust"
rev = "4f9ef9d38ca732162accff72b2eb684d2f120bab"
features = [
  "migrations",
  "specta",
  "sqlite",
  "sqlite-create-many",
  "rspc"
]
default-features = false

[patch.crates-io]
specta = { git = "https://github.com/oscartbeaumont/specta", rev = "fadef54000e131008ff6e9dd7efe2ba36479c077" }
rspc = { git = "https://github.com/oscartbeaumont/rspc", rev = "9f26d6400affdb501837cb023678268ad72feb9b" }
tauri-specta = { git = "https://github.com/oscartbeaumont/tauri-specta", rev = "a49885967adc01c80e33962e3ecac25fe7497839" }
rspc-tauri2 = { git = "https://github.com/specta-rs/tauri2", rev = "6b9419566e2a826fb2a62538c7647f4524ab0fea" }
interpulse = { git = "https://github.com/pulseflow/workers", rev = "4d247c78545703200435a4a063c3f77fd644370f" }

[profile.dev]
# add debug symbols/logic and optimize for reduced build time (parallel)
debug = true
# opt-level = 0
# strip = "none"
# incremental = true
# split-debuginfo = "unpacked"
lto = false
codegen-units = 256
rpath = false
panic = "unwind"

# add debug symbols/logic and optimize for reduced build time (parallel)
[profile.dev-debug]
inherits = "dev"
split-debuginfo = "none"
opt-level = 0
debug = "full"
strip = "none"
lto = "off"
codegen-units = 256
incremental = true

# Set the settings for build scripts and proc-macros.
[profile.dev.build-override]
opt-level = 3

# Set the default for dependencies, except workspace members.
[profile.dev.package."*"]
opt-level = 3
incremental = false


# sets the default for dependencies, except workspace members.
[profile.dev-debug.package."*"]
inherits = "dev"
opt-level = 3
debug = "full"
incremental = false

# optimize for speed and reduce size for release
[profile.release]
panic = "abort" # strip panic cleanup logic
codegen-units = 1 # compile crate one after another for better optimization
lto = true
opt-level = "s" # optimize binary
strip = true # remove debug symbols<|MERGE_RESOLUTION|>--- conflicted
+++ resolved
@@ -139,36 +139,6 @@
 whoami = { version = "1.5" }
 cocoa = { version = "0.25" }
 objc = { version = "0.2" }
-<<<<<<< HEAD
-webbrowser = { version = "1.0" }
-url = { version = "2.5.2" }
-
-[workspace.dependencies.prisma-client-rust]
-git = "https://github.com/brendonovich/prisma-client-rust"
-rev = "4f9ef9d38ca732162accff72b2eb684d2f120bab"
-features = [
-  "migrations",
-  "specta",
-  "sqlite",
-  "sqlite-create-many",
-  "rspc"
-]
-default-features = false
-
-[workspace.dependencies.prisma-client-rust-cli]
-git = "https://github.com/brendonovich/prisma-client-rust"
-rev = "4f9ef9d38ca732162accff72b2eb684d2f120bab"
-features = [
-  "migrations",
-  "specta",
-  "sqlite",
-  "sqlite-create-many",
-  "rspc"
-]
-default-features = false
-
-=======
->>>>>>> 646d8dc1
 webbrowser = { version = "1.0" }
 url = { version = "2.5.2" }
 
