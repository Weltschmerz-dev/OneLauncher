--- conflicted
+++ resolved
@@ -212,10 +212,7 @@
 rpath = false
 panic = "unwind"
 
-<<<<<<< HEAD
-=======
 # add debug symbols/logic and optimize for reduced build time (parallel)
->>>>>>> 7b486a59
 [profile.dev-debug]
 inherits = "dev"
 split-debuginfo = "none"
@@ -235,11 +232,8 @@
 opt-level = 3
 incremental = false
 
-<<<<<<< HEAD
-# Set the default for dependencies, except workspace members.
-=======
+
 # sets the default for dependencies, except workspace members.
->>>>>>> 7b486a59
 [profile.dev-debug.package."*"]
 inherits = "dev"
 opt-level = 3
