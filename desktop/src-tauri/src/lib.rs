use tauri::Manager;

pub mod api;
pub mod error;
pub mod ext;

#[derive(Clone, serde::Serialize)]
struct SingleInstancePayload {
	args: Vec<String>,
	cwd: String,
}

#[tracing::instrument(skip_all)]
async fn initialize_state(app: tauri::AppHandle) -> api::Result<()> {
	onelauncher::ProxyState::initialize(app).await?;
	let s = onelauncher::State::get().await?;
	onelauncher::State::update();

	s.processor.write().await.restore().await?;
	Ok(())
}

pub async fn run() {
	// initializes the logger and runs the app. if the logger fails to initialize
	// we panic because nothing else can be debugged once the logger fails.
	// the only thing that can fail before the logger should be our `tokio::main` loop.
	let _log_guard = onelauncher::start_logger();
	tracing::info!("initialized tracing subscriber. loading onelauncher...");

	run_app(|app| {
		if let Err(err) = setup(app) {
			tracing::error!("failed to setup app: {:?}", err);
		}
	})
	.await;
}

pub async fn run_app<F: FnOnce(&mut tauri::App) + Send + 'static>(setup: F) {
	let builder = tauri::Builder::default()
		.plugin(tauri_plugin_shell::init())
		.plugin(tauri_plugin_single_instance::init(|app, argv, cwd| {
			println!("{}, {argv:?}, {cwd}", app.package_info().name);
			app.emit("single-instance", SingleInstancePayload { args: argv, cwd })
				.unwrap();
		}))
		.plugin(tauri_plugin_updater::Builder::new().build())
		.plugin(ext::updater::plugin())
		.manage(ext::updater::State::default())
		.plugin(tauri_plugin_window_state::Builder::default().build())
		.menu(tauri::menu::Menu::new)
		.setup(move |app| {
			setup(app);
			Ok(())
		});

	let builder = builder.plugin(api::init()).invoke_handler({
		let builder = collect_commands!();

		#[cfg(debug_assertions)]
		let builder = builder.path("../src/bindings.ts");

		builder.build().unwrap()
	});

	let app = builder
		.build(tauri::tauri_build_context!())
		.expect("failed to build tauri application");

<<<<<<< HEAD
    if let Err(err) = initialize_state(app.app_handle().clone()).await {
        tracing::error!("{err}");
    };
=======
	initialize_state(app.app_handle().clone()).await;
>>>>>>> 9336505e

	app.run(|_app_handle, _event| {})
}

fn setup(app: &mut tauri::App) -> Result<(), Box<dyn std::error::Error>> {
	// todo setup deep linking once docs are done

	let win = app.get_webview_window("main").unwrap();
	win.show().unwrap();

	Ok(())
}

// TODO: Add tests
// #[cfg(test)]
// mod tests {
// 	use tauri::Manager;

// 	#[tokio::test]
// 	async fn run_app() {
// 		super::run_app(tauri::test::mock_builder(), |app| {
// 			super::setup(app);

// 			let win = app.get_webview_window("main").unwrap();
// 			tokio::spawn(async move {
// 				tokio::time::sleep(tokio::time::Duration::from_secs(1)).await;
// 				win.close().unwrap();
// 			});
// 		})
// 		.await
// 	}
// }<|MERGE_RESOLUTION|>--- conflicted
+++ resolved
@@ -66,13 +66,9 @@
 		.build(tauri::tauri_build_context!())
 		.expect("failed to build tauri application");
 
-<<<<<<< HEAD
     if let Err(err) = initialize_state(app.app_handle().clone()).await {
         tracing::error!("{err}");
     };
-=======
-	initialize_state(app.app_handle().clone()).await;
->>>>>>> 9336505e
 
 	app.run(|_app_handle, _event| {})
 }
