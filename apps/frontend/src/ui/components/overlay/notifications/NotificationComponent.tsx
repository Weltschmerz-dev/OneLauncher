import { type JSX, Match, Show, Switch, createEffect, createSignal } from 'solid-js';
import { InfoCircleIcon } from '@untitled-theme/icons-solid';
<<<<<<< HEAD
import TimeAgo from '../../TimeAgo';
import { PausableTimer } from '~utils';
=======
import { TimeAgo } from '../../DynamicTime';
import { PausableTimer } from '~utils/PausableTimer';
>>>>>>> 568e2c43

type NotificationComponentProps = Core.Notification & {
	overlay: boolean;
};

type NotificationType = '';

function IconFromNotificationType(type: NotificationType): (props: JSX.HTMLAttributes<HTMLDivElement>) => JSX.Element {
	switch (type) {
		// case NotificationType.Alert:
		// 	return AlertTriangleIcon as any;
		// case NotificationType.Download:
		// 	return FolderDownloadIcon as any;
		// case NotificationType.DownloadSuccess:
		// 	return FolderCheckIcon as any;
		// case NotificationType.DownloadError:
		// 	return FolderXIcon as any;
		// case NotificationType.Refresh:
		// 	return RefreshCcw02Icon as any;
		// case NotificationType.Success:
		// 	return CheckCircleIcon as any;
		// case NotificationType.Info:
		default:
			return InfoCircleIcon as any;
	}
}

function ColorFromNotificationType(type: NotificationType): string {
	switch (type) {
		// case NotificationType.Info:
		// case NotificationType.Refresh:
		// 	return 'text-brand';

		// case NotificationType.Alert:
		// case NotificationType.DownloadError:
		// 	return 'text-danger';

		// case NotificationType.DownloadSuccess:
		// case NotificationType.Success:
		// 	return 'text-success';

		// case NotificationType.Download:
		default:
			return 'text-fg-primary';
	}
}

const TOTAL_SECONDS = 7;
function NotificationOverlayComponent(props: NotificationComponentProps) {
	const [disappearing, setDisappearing] = createSignal<boolean>(true);
	const [timer, setTimer] = createSignal<PausableTimer | undefined>();
	const [visible, setVisible] = createSignal<boolean>(true);
	const [secondsLeft, setSecondsLeft] = createSignal<number>(TOTAL_SECONDS);

	createEffect(() => {
		setDisappearing(props.progress === undefined);

		if (props.progress !== undefined && props.progress >= 1) {
			setVisible(false);
			return;
		}

		if (disappearing()) {
			setTimer(new PausableTimer(onInterval, 1000, true));
			return;
		}

		if (timer()) {
			timer()?.stop();
			setTimer(undefined);
		}
	});

	// onMount(() => {
	// 	setVisible(true);
	// });

	function onInterval() {
		if (secondsLeft() <= 0) {
			hide();
			return;
		}

		setSecondsLeft(secondsLeft() - 1);
	}

	function hide() {
		timer()?.stop();
		setVisible(false);
		setTimer(undefined);
	}

	function onEnter() {
		timer()?.pause();
	}

	function onLeave() {
		timer()?.resume();
	}

	return (
	// <Transition
	// 	enterClass="noti-animation-enter"
	// 	enterActiveClass="noti-animation-enter-active"
	// 	enterToClass="noti-animation-enter-to"
	// 	exitClass="noti-animation-leave"
	// 	exitActiveClass="noti-animation-leave-active"
	// 	exitToClass="noti-animation-leave-to"
	// >
		<Show when={visible()}>
			<div
				onMouseEnter={() => onEnter()}
				onMouseLeave={() => onLeave()}
				class="flex flex-col overflow-hidden rounded-lg bg-component-bg"
			>
				<div class="px-2">
					<NotificationPopupComponent {...props} />
				</div>

				<Show when={disappearing() === true && props.progress === undefined}>
					<div class="w-full h-1.5 bg-brand-disabled">
						<div
							style={{
								width: `${(secondsLeft() / TOTAL_SECONDS) * 100}%`,
							}}
							class="transition-width h-1.5 bg-brand rounded-lg"
						/>
					</div>
				</Show>
			</div>
		</Show>
	// </Transition>
	);
}

function NotificationPopupComponent(props: NotificationComponentProps) {
	return (
		<div class="p-2 flex flex-col gap-y-1">
			<div class="min-h-10 grid place-items-center grid-cols-[24px_1fr_auto] gap-3">
				{IconFromNotificationType(props.notification_type)({
					class: `w-6 h-6 ${ColorFromNotificationType(props.notification_type)}`,
				})}

				<div class="flex flex-col w-full">
					<span class={`font-medium ${ColorFromNotificationType(props.notification_type)}`}>{props.title}</span>
					<span class="text-sm text-white/60">{props.message}</span>
				</div>

				<Show when={props.overlay !== true}>
					<div class="flex flex-row justify-end items-center gap-1">
						<span class="text-sm text-white/40">
							<TimeAgo timestamp={props.created_at * 1000} />
						</span>
						<span class="w-1.5 h-1.5 rounded-full bg-brand" />
					</div>
				</Show>
			</div>

			<Show when={props.progress !== undefined}>
				<div class="rounded-full overflow-hidden h-1.5 bg-brand-disabled w-full">
					<div
						class="rounded-full h-full min-w-0 max-w-full bg-brand transition-width"
						style={{
							width: `${Math.floor(props.progress! * 100)}%`,
						}}
					/>
				</div>
			</Show>
		</div>
	);
}

function NotificationComponent(props: NotificationComponentProps) {
	return (
		<Switch>
			<Match when={props.overlay === true}>
				<NotificationOverlayComponent {...props} />
			</Match>
			<Match when={props.overlay !== true}>
				<NotificationPopupComponent {...props} />
			</Match>
		</Switch>
	);
}

export default NotificationComponent;<|MERGE_RESOLUTION|>--- conflicted
+++ resolved
@@ -1,12 +1,7 @@
 import { type JSX, Match, Show, Switch, createEffect, createSignal } from 'solid-js';
 import { InfoCircleIcon } from '@untitled-theme/icons-solid';
-<<<<<<< HEAD
-import TimeAgo from '../../TimeAgo';
+import { TimeAgo } from '../../DynamicTime';
 import { PausableTimer } from '~utils';
-=======
-import { TimeAgo } from '../../DynamicTime';
-import { PausableTimer } from '~utils/PausableTimer';
->>>>>>> 568e2c43
 
 type NotificationComponentProps = Core.Notification & {
 	overlay: boolean;
