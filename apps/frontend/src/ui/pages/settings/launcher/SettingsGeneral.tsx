--- conflicted
+++ resolved
@@ -58,11 +58,7 @@
 				<SettingsRow.Header>Folders and Files</SettingsRow.Header>
 				<SettingsRow
 					title="Launcher Folder"
-<<<<<<< HEAD
-					description={settings.config_dir || 'Unknown'}
-=======
 					description={settings().config_dir || 'Unknown'}
->>>>>>> d61ef084
 					icon={<FolderIcon />}
 				>
 					<Button
