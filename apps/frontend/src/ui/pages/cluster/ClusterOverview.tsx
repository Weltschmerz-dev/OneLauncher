import { Edit02Icon, FolderIcon, ImagePlusIcon, LinkExternal01Icon, PlayIcon, Save01Icon, Share07Icon, Trash01Icon } from '@untitled-theme/icons-solid';
import { type Accessor, type Setter, Show, createSignal, untrack } from 'solid-js';
import { useBeforeLeave, useNavigate } from '@solidjs/router';
import * as dialog from '@tauri-apps/plugin-dialog';
import { open } from '@tauri-apps/plugin-shell';
import ClusterCover from '../../components/game/ClusterCover';
import LoaderIcon from '../../components/game/LoaderIcon';
import Button from '../../components/base/Button';
import ClusterRoot from './ClusterRoot';
import ScrollableContainer from '~ui/components/ScrollableContainer';
import Sidebar from '~ui/components/Sidebar';
import type { Cluster } from '~bindings';
<<<<<<< HEAD
import { upperFirst } from '~utils';
=======
import { secondsToWords, upperFirst } from '~utils/primitives';
>>>>>>> 568e2c43
import useClusterContext from '~ui/hooks/useCluster';
import Modal from '~ui/components/overlay/Modal';
import { bridge } from '~imports';
import TextField from '~ui/components/base/TextField';
import SettingsRow from '~ui/components/SettingsRow';
import useSettingsContext from '~ui/hooks/useSettings';
import joinPath from '~utils/helpers';

function ClusterOverview() {
	const settings = useSettingsContext();
	const [cluster, { refetch }] = useClusterContext();
	const [deleteVisible, setDeleteVisible] = createSignal(false);
	const [saveVisible, setSaveVisible] = createSignal(false);

	const [editMode, setEditMode] = createSignal(false);
	const [newName, setNewName] = createSignal('');
	const [newCover, setNewCover] = createSignal('');

	const navigate = useNavigate();

	useBeforeLeave((e) => {
		if (editMode() && madeChanges()) {
			e.preventDefault();
			setSaveVisible(true);
		}
	});

	function getPath() {
		const clusterPath = cluster()?.path;
		const configDir = settings.config_dir;

		if (typeof clusterPath !== 'string' || typeof configDir !== 'string')
			return '';

		return joinPath(configDir, 'clusters', clusterPath);
	}

	function openPath() {
		open(getPath());
	}

	async function deleteCluster() {
		await bridge.commands.removeCluster(cluster()!.uuid);
		navigate('/');
	}

	function madeChanges() {
		const name = untrack(() => newName());
		const cover = untrack(() => newCover());
		const c = untrack(() => cluster());

		if (!c)
			return false;

		const changedName = (name.length > 0 && name !== c.meta.name);
		const changedCover = (cover.length > 0 && (cover !== c.meta.icon_url || cover !== c.meta.icon));

		return changedName || changedCover;
	}

	function toggleEditMode() {
		const next = !untrack(() => editMode());

		if (next === false && madeChanges()) {
			setSaveVisible(true);
			return;
		}

		setEditMode(next);
	}

	async function pushEdits() {
		const c = untrack(() => cluster());

		if (!c)
			return;

		await bridge.commands.editCluster(
			c.uuid,
			newName().length > 0 ? newName() : null,
			newCover().length > 0 ? newCover() : c.meta.icon_url || c.meta.icon || null,
		);

		refetch();
	}

	function dontSave() {
		setSaveVisible(false);
		setEditMode(false);
	}

	function save() {
		pushEdits();
		setSaveVisible(false);
		setEditMode(false);
	}

	return (
		<Sidebar.Page>
			<h1>Overview</h1>
			<ScrollableContainer>
				<Banner
					cluster={cluster()!}
					refetch={refetch}

					saveVisible={saveVisible}
					setSaveVisible={setSaveVisible}

					editMode={editMode}
					newName={newName}
					setNewName={setNewName}
					newCover={newCover}
					setNewCover={setNewCover}
				/>

				<SettingsRow.Header>Folders and Files</SettingsRow.Header>
				<SettingsRow
					title="Cluster Folder"
					description={getPath()}
					icon={<FolderIcon />}
					disabled={editMode()}
					children={(
						<Button
							buttonStyle="primary"
							children="Open"
							iconLeft={<LinkExternal01Icon />}
							onClick={openPath}
							disabled={editMode()}
						/>
					)}
				/>

				<SettingsRow.Header>Cluster Actions</SettingsRow.Header>
				<SettingsRow
					title="Edit Cluster"
					description="Edit the cluster name and cover image."
					icon={<Edit02Icon />}
					children={(
						<Button.Toggle
							buttonStyle={editMode() === false ? 'secondary' : 'primary'}
							iconLeft={(
								<Show
									when={editMode() === false}
									fallback={<Save01Icon />}
									children={<Edit02Icon />}
								/>
							)}
							children={editMode() ? 'Save' : 'Edit'}
							checked={editMode}
							onChecked={toggleEditMode}
						/>
					)}
				/>
				<SettingsRow
					title="Delete Cluster"
					description="Delete this cluster and all its data."
					icon={<Trash01Icon />}
					disabled={editMode()}
					children={(
						<Button
							buttonStyle="danger"
							children="Delete"
							iconLeft={<Trash01Icon />}
							onClick={() => setDeleteVisible(true)}
							disabled={editMode()}
						/>
					)}
				/>
			</ScrollableContainer>

			<Modal.Delete
				visible={deleteVisible}
				setVisible={setDeleteVisible}
				onDelete={deleteCluster}
			/>

			<Modal.Simple
				title="Save Changes?"
				visible={saveVisible}
				setVisible={setSaveVisible}
				children="Do you want to save your changes?"
				buttons={[
					<Button
						buttonStyle="secondary"
						children="Cancel"
						onClick={() => setSaveVisible(false)}
					/>,
					<Button
						buttonStyle="danger"
						children="No"
						onClick={dontSave}
					/>,
					<Button
						buttonStyle="primary"
						children="Yes"
						onClick={save}
					/>,
				]}
			/>
		</Sidebar.Page>
	);
}

interface BannerProps {
	cluster: Cluster;
	saveVisible: Accessor<boolean>;
	setSaveVisible: Setter<boolean>;
	editMode: Accessor<boolean>;
	newName: Accessor<string>;
	setNewName: Setter<string>;
	newCover: Accessor<string>;
	setNewCover: Setter<string>;
	refetch: () => void;
}

function Banner(props: BannerProps) {
	const navigate = useNavigate();

	async function launch() {
		ClusterRoot.launch(navigate, props.cluster.uuid);
	}

	async function launchFilePicker() {
		const selected = await dialog.open({
			multiple: false,
			directory: false,
			filters: [{
				name: 'Image',
				extensions: ['png', 'jpg', 'jpeg', 'webp'],
			}],
		});

		if (selected === null)
			return;

		props.setNewCover(selected.path);
	}

	function updateName(name: string) {
		if (name.length > 30 || name.length <= 0)
			return;

		props.setNewName(name);
	}

	return (
		<div class="flex flex-row bg-component-bg rounded-xl p-2.5 gap-x-2.5 h-37">
			<div class="rounded-lg overflow-hidden border border-gray-10 relative h-full w-57 min-w-57 aspect-ratio-video">
				<Show when={props.editMode()}>
					<div
						onClick={launchFilePicker}
						class="bg-black/50 opacity-50 hover:opacity-100 w-full h-full absolute flex justify-center items-center"
					>
						<ImagePlusIcon class="w-12 h-12" />
					</div>
				</Show>

				<ClusterCover override={props.newCover()} cluster={props.cluster} class="h-full w-full object-cover" />
			</div>

			<div class="flex flex-col w-full overflow-hidden gap-y-.5 justify-between text-fg-primary">
				<div>
					<Show
						when={props.editMode()}
						fallback={
							<h2 class="text-2xl break-words text-wrap">{props.cluster.meta.name}</h2>
						}
					>
						<TextField
							placeholder={props.cluster.meta.name}
							labelClass="h-10"
							class="text-xl font-bold"
							onChange={e => updateName(e.target.value)}
						/>
					</Show>
				</div>

				<div class="flex flex-1 flex-row">
					<div
						class="flex flex-1 flex-col justify-between items-start"
						classList={{
							'text-fg-primary-disabled': props.editMode(),
						}}
					>
						<span class="flex flex-row items-center gap-x-1">
							<LoaderIcon
								loader={props.cluster.meta.loader}
								class="w-5"
								classList={{
									'opacity-50': props.editMode(),
								}}
							/>
							<span>{upperFirst(props.cluster.meta.loader || 'unknown')}</span>
							{props.cluster.meta.loader_version && <span>{props.cluster.meta.loader_version.id}</span>}
							<span>{props.cluster.meta.mc_version}</span>
						</span>
						<span
							class="text-xs text-fg-secondary"
							classList={{
								'text-fg-secondary-disabled': props.editMode(),
							}}
						>
							Played for
							{' '}
							<b>{secondsToWords((props.cluster.meta.overall_played || 0n))}</b>
							.
						</span>
					</div>

					<div class="flex flex-row items-end gap-x-2.5 *:h-8">

						<Button
							buttonStyle="iconSecondary"
							children={<Share07Icon />}
							disabled={props.editMode()}
						/>

						<Button
							buttonStyle="primary"
							iconLeft={<PlayIcon />}
							children="Launch"
							class="!w-auto"
							onClick={launch}
							disabled={props.editMode()}
						/>
					</div>
				</div>

			</div>
		</div>
	);
}

export default ClusterOverview;<|MERGE_RESOLUTION|>--- conflicted
+++ resolved
@@ -10,11 +10,7 @@
 import ScrollableContainer from '~ui/components/ScrollableContainer';
 import Sidebar from '~ui/components/Sidebar';
 import type { Cluster } from '~bindings';
-<<<<<<< HEAD
-import { upperFirst } from '~utils';
-=======
-import { secondsToWords, upperFirst } from '~utils/primitives';
->>>>>>> 568e2c43
+import { secondsToWords, upperFirst } from '~utils';
 import useClusterContext from '~ui/hooks/useCluster';
 import Modal from '~ui/components/overlay/Modal';
 import { bridge } from '~imports';
