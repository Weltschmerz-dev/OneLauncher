--- conflicted
+++ resolved
@@ -16,11 +16,7 @@
 import TextField from '~ui/components/base/TextField';
 import SettingsRow from '~ui/components/SettingsRow';
 import useSettingsContext from '~ui/hooks/useSettings';
-<<<<<<< HEAD
-=======
-import type { ModalProps } from '~ui/components/overlay/Modal';
-import Modal, { createModal } from '~ui/components/overlay/Modal';
->>>>>>> d61ef084
+import Modal, { type ModalProps, createModal } from '~ui/components/overlay/Modal';
 
 function ClusterOverview() {
 	const { settings } = useSettingsContext();
