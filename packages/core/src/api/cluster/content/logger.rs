--- conflicted
+++ resolved
@@ -237,30 +237,12 @@
 
 pub async fn read_log_to_string(path: &std::path::PathBuf) -> crate::Result<String> {
 	if let Some(ext) = path.extension() {
-<<<<<<< HEAD
-		let mut file = std::fs::File::open(path).map_err(|e| IOError::with_path(e, path))?;
-		let mut contents = [0; 1024];
-		let mut result = String::new();
-
-		if ext == "gz" {
-			let mut gz = flate2::read::GzDecoder::new(std::io::BufReader::new(file));
-			while gz.read(&mut contents).map_err(|e| IOError::with_path(e, path))? > 0 {
-				result.push_str(&String::from_utf8_lossy(&contents));
-				contents = [0; 1024];
-			}
-		} else if ext == "log" || ext == "txt" {
-			while file.read(&mut contents).map_err(|e| IOError::with_path(e, path))? > 0 {
-				result.push_str(&String::from_utf8_lossy(&contents));
-				contents = [0; 1024];
-			}
-=======
 		let mut result = String::new();
 
 		if ext == "gz" {
 			result = io::read_gz_to_string(path).await?;
 		} else if ext == "log" || ext == "txt" {
 			result = io::read_to_string(path).await?;
->>>>>>> 3e5c29ad
 		}
 
 		return Ok(result);
